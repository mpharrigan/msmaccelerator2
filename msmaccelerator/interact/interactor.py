##############################################################################
# Imports
##############################################################################

import IPython
import numpy as np
from IPython.utils.traitlets import Unicode, Instance, Bool

# local
from ..core.database import session, connect_to_sqlite_db, Trajectory, Model
from ..core.device import Device

##############################################################################
# Classes
##############################################################################

class Interactor(Device):
    name = 'interact'
    path = 'msmaccelerator.interact.interactor.Interactor'
    short_description = 'Modify the parameters inside of a live server'
    long_description = ''
    
<<<<<<< HEAD
    set_beta = Instance(float, config=True, help='''Set the server's beta
        parameter''')
    shell = Bool(False, config=True, help='''Go into interactive shell mode''')
=======
    # using Instance(float) instead of the more obvious Float trait
    # to avoid setting a default value. Thus we can check wheter
    # set_beta is None and see wheter the user actually wanted to change it.
    set_beta = Instance(float, config=True, help='''Set the server's beta
        parameter on the fly, changing the balance between exploration
        and optimization of the already discovered pathways/rates. For
        details this parameter affects the sampling. See the help text
        for the CountsSampler.beta trait''')
    shell = Bool(False, config=True, help='''Go into interactive shell mode,
        in which you can interact with the server via an IPython
        read-eval-print loop.''')
>>>>>>> bd01975d
    db_path = Unicode('db.sqlite', config=True, help='''
        Path to the database (sqlite3 file)''')

    aliases = dict(set_beta = 'Interactor.set_beta',
                   shell = 'Interactor.shell',
                   zmq_port = 'Device.zmq_port',
                   zmq_url = 'Device.zmq_url')
    
    def on_startup_message(self, msg):
        connect_to_sqlite_db(self.db_path)

        if self.shell:
            IPython.embed()
            return
        elif np.isscalar(self.set_beta):
            self.send_recv('set_beta', {'value': self.set_beta})
        else:
            raise ValueError('Either you should go into shell mode or set a new '
                             'beta')
        
        
        <|MERGE_RESOLUTION|>--- conflicted
+++ resolved
@@ -20,11 +20,7 @@
     short_description = 'Modify the parameters inside of a live server'
     long_description = ''
     
-<<<<<<< HEAD
-    set_beta = Instance(float, config=True, help='''Set the server's beta
-        parameter''')
-    shell = Bool(False, config=True, help='''Go into interactive shell mode''')
-=======
+
     # using Instance(float) instead of the more obvious Float trait
     # to avoid setting a default value. Thus we can check wheter
     # set_beta is None and see wheter the user actually wanted to change it.
@@ -36,7 +32,6 @@
     shell = Bool(False, config=True, help='''Go into interactive shell mode,
         in which you can interact with the server via an IPython
         read-eval-print loop.''')
->>>>>>> bd01975d
     db_path = Unicode('db.sqlite', config=True, help='''
         Path to the database (sqlite3 file)''')
 
